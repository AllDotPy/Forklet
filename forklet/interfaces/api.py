--- conflicted
+++ resolved
@@ -17,27 +17,6 @@
 )
 
 
-
-####
-<<<<<<< HEAD
-##      DOWNLOAD CONFIG
-#####
-@dataclass
-class DownloadConfig:
-    """Configuration for API downloads."""
-    
-    max_concurrent_downloads: int = 5
-    chunk_size: int = 8192
-    timeout: int = 300
-    overwrite_existing: bool = False
-    preserve_structure: bool = True
-    show_progress: bool = True
-
-
-####
-=======
->>>>>>> d5c90c41
-##      GITHUB DOWNLOADER PYTHON API
 #####
 class GitHubDownloader:
     """
