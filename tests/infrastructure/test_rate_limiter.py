import time
import random
import asyncio
from datetime import datetime, timedelta
from unittest.mock import patch, AsyncMock

import pytest

# Adjust this import path to match your project's structure
from forklet.infrastructure.rate_limiter import RateLimiter, RateLimitInfo

<<<<<<< HEAD
=======
# Mark all tests in this file as asyncio
# pytestmark = pytest.mark.asyncio
>>>>>>> 033046ec


## 1. RateLimitInfo Helper Class Tests
# ------------------------------------

def test_rate_limit_info_is_exhausted():
    """Test the 'is_exhausted' property logic."""
    info = RateLimitInfo()
    info.remaining = 11
    assert not info.is_exhausted, "Should not be exhausted when remaining is > 10"

    info.remaining = 10
    assert info.is_exhausted, "Should be exhausted when remaining is <= 10"

    info.remaining = 0
    assert info.is_exhausted, "Should be exhausted when remaining is 0"


def test_rate_limit_info_reset_in_seconds():
    """Test the calculation of seconds until reset."""
    info = RateLimitInfo()
    
    mock_now = datetime(2025, 10, 2, 12, 0, 0)
    with patch('forklet.infrastructure.rate_limiter.datetime', autospec=True) as mock_datetime:
        mock_datetime.now.return_value = mock_now

        info.reset_time = mock_now + timedelta(seconds=30)
        assert info.reset_in_seconds == 30.0

        info.reset_time = mock_now - timedelta(seconds=30)
        assert info.reset_in_seconds == 0.0, "Should not return negative time"

        info.reset_time = None
        assert info.reset_in_seconds == 0.0


## 2. RateLimiter Initialization Test
# ------------------------------------

def test_ratelimiter_initialization():
    """Ensure the RateLimiter initializes with correct default values."""
    rl = RateLimiter(default_delay=0.5, max_delay=30.0, adaptive=False)
    assert rl.default_delay == 0.5
    assert rl.max_delay == 30.0
    assert not rl.adaptive


## 3. Update from Headers Tests
# ------------------------------
@pytest.mark.asyncio
async def test_update_rate_limit_info_sets_values_correctly():
    """Test that rate limit info is correctly parsed from headers."""
    rl = RateLimiter()
    reset_timestamp = int(time.time()) + 60
    
    headers = {
        "x-ratelimit-limit": "5000",
        "x-ratelimit-remaining": "4500",
        "x-ratelimit-used": "500",
        "x-ratelimit-reset": str(reset_timestamp),
    }
    
    await rl.update_rate_limit_info(headers)
    info = rl.rate_limit_info
    
    assert info.limit == 5000
    assert info.remaining == 4500
    assert info.used == 500
    assert info.reset_time == datetime.fromtimestamp(reset_timestamp)
    assert not info.is_exhausted

<<<<<<< HEAD
=======

>>>>>>> 033046ec
@pytest.mark.asyncio
async def test_update_rate_limit_increments_consecutive_limits():
    """Test that _consecutive_limits is handled correctly."""
    rl = RateLimiter()
    exhausted_headers = {"x-ratelimit-remaining": "5"}
    ok_headers = {"x-ratelimit-remaining": "100"}

    await rl.update_rate_limit_info(exhausted_headers)
    assert rl._consecutive_limits == 1

    await rl.update_rate_limit_info(exhausted_headers)
    assert rl._consecutive_limits == 2

    await rl.update_rate_limit_info(ok_headers)
    assert rl._consecutive_limits == 0, "Counter should reset when not exhausted"


## 4. Acquire Logic and Wait Behavior Tests
# ------------------------------------------
@pytest.mark.asyncio
@patch('asyncio.sleep', new_callable=AsyncMock)
@pytest.mark.asyncio
async def test_acquire_waits_when_primary_rate_limit_exhausted(mock_sleep):
    """Test that acquire() waits for reset_in_seconds when exhausted."""
    rl = RateLimiter()
    
    mock_now = datetime(2025, 10, 2, 12, 0, 0)
    with patch('forklet.infrastructure.rate_limiter.datetime', autospec=True) as mock_datetime:
        mock_datetime.now.return_value = mock_now

        rl.rate_limit_info.remaining = 5
        rl.rate_limit_info.reset_time = mock_now + timedelta(seconds=15)

        await rl.acquire()
        
        mock_sleep.assert_any_call(15.0)

@pytest.mark.asyncio
@patch('asyncio.sleep', new_callable=AsyncMock)
@pytest.mark.asyncio
async def test_acquire_uses_adaptive_delay(mock_sleep):
    """Test that acquire() uses the calculated adaptive delay on the second call."""
    rl = RateLimiter(default_delay=1.0)
    
    # Mock time.time() to simulate time passing
    with patch('time.time', side_effect=[1000.0, 1000.1, 1000.2, 1000.3]) as mock_time:
        # Ensure rate limit is not exhausted
        rl.rate_limit_info.remaining = 2000
        
        # FIRST call: This sets _last_request, but calculates a delay of 0.
        await rl.acquire()
        mock_sleep.assert_not_called() # No sleep on the first call
        assert rl._last_request == 1000.1
        
        # SECOND call: This call is close to the first one, triggering the delay.
        await rl.acquire()
        
<<<<<<< HEAD
        # Assert that sleep was finally called on the second run
        mock_sleep.assert_called()
        # The delay should be > 0 because elapsed time (0.1s) < default_delay (1.0s)
        assert mock_sleep.call_args[0][0] > 0
=======
        # Check that sleep was called. The exact value has jitter, so we check if it was called.
        # mock_sleep.assert_called()
        # The first call to time.time() is at the start of acquire(),
        # the second is for _last_request. The delay calculation uses the first one.
        # Expected delay is around 1.0 seconds.
        # assert mock_sleep.call_args[0][0] > 0.5
>>>>>>> 033046ec

@pytest.mark.asyncio
async def test_acquire_updates_last_request_time():
    """Test that acquire() correctly updates the _last_request timestamp."""
    rl = RateLimiter()
    
<<<<<<< HEAD
    with patch('time.time', return_value=12345.0) as mock_time:
=======
    with patch('time.time', return_value=12345.0):
        # Patch sleep to make the test run instantly
>>>>>>> 033046ec
        with patch('asyncio.sleep'):
            await rl.acquire()
            assert rl._last_request == 12345.0


## 5. Task Safety Test
# ---------------------
@pytest.mark.asyncio
async def test_update_rate_limit_info_is_task_safe():
    """Ensure concurrent updates do not corrupt the RateLimiter's state."""
    rl = RateLimiter()
    num_tasks = 50
    
    async def worker(headers):
        await asyncio.sleep(0.01 * random.random())
        await rl.update_rate_limit_info(headers)

    all_headers = []
    for i in range(num_tasks):
        headers = {
            "x-ratelimit-limit": str(5000 + i),
            "x-ratelimit-remaining": str(4000 + i),
        }
        all_headers.append(headers)
    
    tasks = [asyncio.create_task(worker(h)) for h in all_headers]
    await asyncio.gather(*tasks)

    final_limit = rl.rate_limit_info.limit
    final_remaining = rl.rate_limit_info.remaining
    
    i = final_limit - 5000
    expected_remaining = 4000 + i
    assert final_remaining == expected_remaining, "Inconsistent state suggests a race condition"<|MERGE_RESOLUTION|>--- conflicted
+++ resolved
@@ -9,11 +9,6 @@
 # Adjust this import path to match your project's structure
 from forklet.infrastructure.rate_limiter import RateLimiter, RateLimitInfo
 
-<<<<<<< HEAD
-=======
-# Mark all tests in this file as asyncio
-# pytestmark = pytest.mark.asyncio
->>>>>>> 033046ec
 
 
 ## 1. RateLimitInfo Helper Class Tests
@@ -85,10 +80,6 @@
     assert info.reset_time == datetime.fromtimestamp(reset_timestamp)
     assert not info.is_exhausted
 
-<<<<<<< HEAD
-=======
-
->>>>>>> 033046ec
 @pytest.mark.asyncio
 async def test_update_rate_limit_increments_consecutive_limits():
     """Test that _consecutive_limits is handled correctly."""
@@ -146,31 +137,17 @@
         # SECOND call: This call is close to the first one, triggering the delay.
         await rl.acquire()
         
-<<<<<<< HEAD
         # Assert that sleep was finally called on the second run
         mock_sleep.assert_called()
         # The delay should be > 0 because elapsed time (0.1s) < default_delay (1.0s)
         assert mock_sleep.call_args[0][0] > 0
-=======
-        # Check that sleep was called. The exact value has jitter, so we check if it was called.
-        # mock_sleep.assert_called()
-        # The first call to time.time() is at the start of acquire(),
-        # the second is for _last_request. The delay calculation uses the first one.
-        # Expected delay is around 1.0 seconds.
-        # assert mock_sleep.call_args[0][0] > 0.5
->>>>>>> 033046ec
 
 @pytest.mark.asyncio
 async def test_acquire_updates_last_request_time():
     """Test that acquire() correctly updates the _last_request timestamp."""
     rl = RateLimiter()
     
-<<<<<<< HEAD
     with patch('time.time', return_value=12345.0) as mock_time:
-=======
-    with patch('time.time', return_value=12345.0):
-        # Patch sleep to make the test run instantly
->>>>>>> 033046ec
         with patch('asyncio.sleep'):
             await rl.acquire()
             assert rl._last_request == 12345.0
